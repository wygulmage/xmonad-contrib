# Change Log / Release Notes

## unknown

### Breaking Changes

  * `XMonad.Prompt`

    - Prompt ships a vim-like keymap, see `vimLikeXPKeymap` and
      `vimLikeXPKeymap'`. A reworked event loop supports new vim-like prompt
      actions.
    - Prompt supports dynamic colors. Colors are now specified by the `XPColor`
      type in `XPState` while `XPConfig` colors remain unchanged for backwards
      compatibility.
    - Fixes `showCompletionOnTab`.
    - The behavior of `moveWord` and `moveWord'` has changed; brought in line
      with the documentation and now internally consistent. The old keymaps
      retain the original behavior; see the documentation to do the same your
      XMonad configuration.

### New Modules

  * `XMonad.Layout.TwoPanePersistent`

    A layout that is like TwoPane but keeps track of the slave window that is
    currently beside the master. In TwoPane, the default behavior when the master
    is focused is to display the next window in the stack on the slave pane. This
    is a problem when a different slave window is selected without changing the stack
    order.

  * `XMonad.Util.ExclusiveScratchpads`

    Named scratchpads that can be mutually exclusive: This new module extends the
    idea of named scratchpads such that you can define "families of scratchpads"
    that are exclusive on the same screen. It also allows to remove this
    constraint of being mutually exclusive with another scratchpad.

### Bug Fixes and Minor Changes

  * `XMonad.Prompt`

    Added `sorter` to `XPConfig` used to sort the possible completions by how
    well they match the search string (example: `XMonad.Prompt.FuzzyMatch`).

    Fixes a potential bug where an error during prompt execution would
    leave the window open and keep the keyboard grabbed. See issue
    [#180](https://github.com/xmonad/xmonad-contrib/issues/180).

    Fixes [issue #217](https://github.com/xmonad/xmonad-contrib/issues/217), where
    using tab to wrap around the completion rows would fail when maxComplRows is
    restricting the number of rows of output.

  * `XMonad.Prompt.Pass`

    Added 'passOTPPrompt' to support getting OTP type password. This require
    pass-otp (https://github.com/tadfisher/pass-otp) has been setup in the running
    machine.

  * `XMonad.Actions.DynamicProjects`

    Make the input directory read from the prompt in `DynamicProjects`
    absolute wrt the current directory.

    Before this, the directory set by the prompt was treated like a relative
    directory. This means that when you switch from a project with directory
    `foo` into a project with directory `bar`, xmonad actually tries to `cd`
    into `foo/bar`, instead of `~/bar` as expected.

  * `XMonad.Actions.DynamicWorkspaceOrder`

    Add a version of `withNthWorkspace` that takes a `[WorkspaceId] ->
    [WorkspaceId]` transformation to apply over the list of workspace tags
    resulting from the dynamic order.

  * `XMonad.Actions.GroupNavigation`

    Add a utility function `isOnAnyVisibleWS :: Query Bool` to allow easy
    cycling between all windows on all visible workspaces.

<<<<<<< HEAD
  * `XMonad.Hooks.WallpaperSetter`

    Preserve the aspect ratio of wallpapers that xmonad sets. When previous
    versions would distort images to fit the screen size, it will now find a
    best fit by cropping instead.
=======
  * `XMonad.Util.Themes`

    Add adwaitaTheme and adwaitaDarkTheme to match their respective
    GTK themes.
>>>>>>> fddd5ea1


## 0.15

### Breaking Changes

  * `XMonad.Layout.Groups` & `XMonad.Layout.Groups.Helpers`
    The layout will no longer perform refreshes inside of its message handling.
    If you have been relying on it to in your xmonad.hs, you will need to start
    sending its messages in a manner that properly handles refreshing, e.g. with
    `sendMessage`.

### New Modules

  * `XMonad.Util.Purex`

    Unlike the opaque `IO` actions that `X` actions can wrap, regular reads from
    the `XConf` and modifications to the `XState` are fundamentally pure --
    contrary to the current treatment of such actions in most xmonad code. Pure
    modifications to the `WindowSet` can be readily composed, but due to the
    need for those modifications to be properly handled by `windows`, other pure
    changes to the `XState` cannot be interleaved with those changes to the
    `WindowSet` without superfluous refreshes, hence breaking composability.

    This module aims to rectify that situation by drawing attention to it and
    providing `PureX`: a pure type with the same monadic interface to state as
    `X`. The `XLike` typeclass enables writing actions generic over the two
    monads; if pure, existing `X` actions can be generalised with only a change
    to the type signature. Various other utilities are provided, in particular
    the `defile` function which is needed by end-users.

### Bug Fixes and Minor Changes

  * Add support for GHC 8.6.1.

  * `XMonad.Actions.MessageHandling`
    Refresh-performing functions updated to better reflect the new `sendMessage`.

## 0.14

### Breaking Changes

  * `XMonad.Layout.Spacing`

    Rewrite `XMonad.Layout.Spacing`. Borders are no longer uniform but composed
    of four sides each with its own border width. The screen and window borders
    are now separate and can be independently toggled on/off. The screen border
    examines the window/rectangle list resulting from 'runLayout' rather than
    the stack, which makes it compatible with layouts such as the builtin
    `Full`. The child layout will always be called with the screen border. If
    only a single window is displayed (and `smartBorder` enabled), it will be
    expanded into the original layout rectangle. Windows that are displayed but
    not part of the stack, such as those created by 'XMonad.Layout.Decoration',
    will be shifted out of the way, but not scaled (not possible for windows
    created by XMonad). This isn't perfect, so you might want to disable
    `Spacing` on such layouts.

  * `XMonad.Util.SpawnOnce`

    - Added `spawnOnOnce`, `spawnNOnOnce` and `spawnAndDoOnce`. These are useful in startup hooks
      to shift spawned windows to a specific workspace.

  * Adding handling of modifySpacing message in smartSpacing and smartSpacingWithEdge layout modifier

  * `XMonad.Actions.GridSelect`

    - Added field `gs_bordercolor` to `GSConfig` to specify border color.

  * `XMonad.Layout.Minimize`

     Though the interface it offers is quite similar, this module has been
     almost completely rewritten. The new `XMonad.Actions.Minimize` contains
     several functions that allow interaction with minimization window state.
     If you are using this module, you must upgrade your configuration to import
     `X.A.Minimize` and use `maximizeWindow` and `withLastMinimized` instead of
     sending messages to `Minimized` layout. `XMonad.Hooks.RestoreMinimized` has
     been completely deprecated, and its functions have no effect.

  * `XMonad.Prompt.Unicode`

    - `unicodePrompt :: String -> XPConfig -> X ()` now additionally takes a
      filepath to the `UnicodeData.txt` file containing unicode data.

  * `XMonad.Actions.PhysicalScreens`

    `getScreen`, `viewScreen`, `sendToScreen`, `onNextNeighbour`, `onPrevNeighbour` now need a extra parameter
    of type `ScreenComparator`. This allow the user to specify how he want his screen to be ordered default
    value are:

     - `def`(same as verticalScreenOrderer) will keep previous behavior
     - `verticalScreenOrderer`
     - `horizontalScreenOrderer`

    One can build his custom ScreenOrderer using:
     - `screenComparatorById` (allow to order by Xinerama id)
     - `screenComparatorByRectangle` (allow to order by screen coordonate)
     - `ScreenComparator` (allow to mix ordering by screen coordonate and xinerama id)

  * `XMonad.Util.WorkspaceCompare`

    `getXineramaPhysicalWsCompare` now need a extra argument of type `ScreenComparator` defined in
    `XMonad.Actions.PhysicalScreens` (see changelog of this module for more information)

  * `XMonad.Hooks.EwmhDesktops`

    - Simplify ewmhDesktopsLogHookCustom, and remove the gnome-panel specific
      remapping of all visible windows to the active workspace (#216).
    - Handle workspace renames that might be occuring in the custom function
      that is provided to ewmhDesktopsLogHookCustom.

  * `XMonad.Hooks.DynamicLog`

    - Support xmobar's \<action> and \<raw> tags; see `xmobarAction` and
      `xmobarRaw`.

  * `XMonad.Layout.NoBorders`

    The layout now maintains a list of windows that never have borders, and a
    list of windows that always have borders. Use `BorderMessage` to manage
    these lists and the accompanying event hook (`borderEventHook`) to remove
    destroyed windows from them. Also provides the `hasBorder` manage hook.

    Two new conditions have been added to `Ambiguity`: `OnlyLayoutFloat` and
    `OnlyLayoutFloatBelow`; `OnlyFloat` was renamed to `OnlyScreenFloat`.  See
    the documentation for more information.

    The type signature of `hiddens` was changed to accept a new `Rectangle`
    parameter representing the bounds of the parent layout, placed after the
    `WindowSet` parameter. Anyone defining a new instance of `SetsAmbiguous`
    will need to update their configuration. For example, replace "`hiddens amb
    wset mst wrs =`" either with "`hiddens amb wset _ mst wrs =`" or to make
    use of the new parameter with "`hiddens amb wset lr mst wrs =`".

  * `XMonad.Actions.MessageFeedback`

    - Follow the naming conventions of `XMonad.Operations`. Functions returning
      `X ()` are named regularly (previously these ended in underscore) while
      those returning `X Bool` are suffixed with an uppercase 'B'.
    - Provide all `X Bool` and `SomeMessage` variations for `sendMessage` and
      `sendMessageWithNoRefresh`, not just `sendMessageWithNoRefreshToCurrent`
      (renamed from `send`).
    - The new `tryInOrderB` and `tryMessageB` functions accept a parameter of
      type `SomeMessage -> X Bool`, which means you are no longer constrained
      to the behavior of the `sendMessageWithNoRefreshToCurrent` dispatcher.
    - The `send*Messages*` family of funtions allows for sequencing arbitrary
      sets of messages with minimal refresh. It makes little sense for these
      functions to support custom message dispatchers.
    - Remain backwards compatible. Maintain deprecated aliases of all renamed
      functions:
      - `send`          -> `sendMessageWithNoRefreshToCurrentB`
      - `sendSM`        -> `sendSomeMessageWithNoRefreshToCurrentB`
      - `sendSM_`       -> `sendSomeMessageWithNoRefreshToCurrent`
      - `tryInOrder`    -> `tryInOrderWithNoRefreshToCurrentB`
      - `tryInOrder_`   -> `tryInOrderWithNoRefreshToCurrent`
      - `tryMessage`    -> `tryMessageWithNoRefreshToCurrentB`
      - `tryMessage_`   -> `tryMessageWithNoRefreshToCurrent`

### New Modules

  * `XMonad.Layout.MultiToggle.TabBarDecoration`

    Provides a simple transformer for use with `XMonad.Layout.MultiToggle` to
    dynamically toggle `XMonad.Layout.TabBarDecoration`.

  * `XMonad.Layout.StateFull`

    Provides `StateFull`: a stateful form of `Full` that does not misbehave when
    floats are focused, and the `FocusTracking` layout transformer by means of
    which `StateFull` is implemented. `FocusTracking` simply holds onto the last
    true focus it was given and continues to use it as the focus for the
    transformed layout until it sees another. It can be used to improve the
    behaviour of a child layout that has not been given the focused window.

  * `XMonad.Actions.SwapPromote`

    Module for tracking master window history per workspace, and associated
    functions for manipulating the stack using such history.

  * `XMonad.Actions.CycleWorkspaceByScreen`

    A new module that allows cycling through previously viewed workspaces in the
    order they were viewed most recently on the screen where cycling is taking
    place.

    Also provides the `repeatableAction` helper function which can be used to
    build actions that can be repeated while a modifier key is held down.

  * `XMonad.Prompt.FuzzyMatch`

    Provides a predicate `fuzzyMatch` that is much more lenient in matching
    completions in `XMonad.Prompt` than the default prefix match.  Also provides
    a function `fuzzySort` that allows sorting the fuzzy matches by "how well"
    they match.

  * `XMonad.Utils.SessionStart`

    A new module that allows to query if this is the first time xmonad is
    started of the session, or a xmonad restart.

    Currently needs manual setting of the session start flag. This could be
    automated when this moves to the core repository.

  * `XMonad.Layout.MultiDishes`

    A new layout based on Dishes, however it accepts additional configuration
    to allow multiple windows within a single stack.

  * `XMonad.Util.Rectangle`

    A new module for handling pixel rectangles.

  * `XMonad.Layout.BinaryColumn`

    A new module which provides a simple grid layout, halving the window
    sizes of each window after master.

    This is similar to Column, but splits the window in a way
    that maintains window sizes upon adding & removing windows as well as the
    option to specify a minimum window size.

### Bug Fixes and Minor Changes

  * `XMonad.Layout.Grid`

    Fix as per issue #223; Grid will no longer calculate more columns than there
    are windows.

  * `XMonad.Hooks.FadeWindows`

    Added support for GHC version 8.4.x by adding a Semigroup instance for
    Monoids

  * `XMonad.Hooks.WallpaperSetter`

    Added support for GHC version 8.4.x by adding a Semigroup instance for
    Monoids

  * `XMonad.Hooks.Mosaic`

    Added support for GHC version 8.4.x by adding a Semigroup instance for
    Monoids

  * `XMonad.Actions.Navigation2D`

    Added `sideNavigation` and a parameterised variant, providing a navigation
    strategy with fewer quirks for tiled layouts using X.L.Spacing.

  * `XMonad.Layout.Fullscreen`

    The fullscreen layouts will now not render any window that is totally
    obscured by fullscreen windows.

  * `XMonad.Layout.Gaps`

    Extended the sendMessage interface with `ModifyGaps` to allow arbitrary
    modifications to the `GapSpec`.

  * `XMonad.Layout.Groups`

    Added a new `ModifyX` message type that allows the modifying
    function to return values in the `X` monad.

  * `XMonad.Actions.Navigation2D`

    Generalised (and hence deprecated) hybridNavigation to hybridOf.

  * `XMonad.Layout.LayoutHints`

    Preserve the window order of the modified layout, except for the focused
    window that is placed on top. This fixes an issue where the border of the
    focused window in certain situations could be rendered below borders of
    unfocused windows. It also has a lower risk of interfering with the
    modified layout.

  * `XMonad.Layout.MultiColumns`

    The focused window is placed above the other windows if they would be made to
    overlap due to a layout modifier. (As long as it preserves the window order.)

  * `XMonad.Actions.GridSelect`

    - The vertical centring of text in each cell has been improved.

  * `XMonad.Actions.SpawnOn`

    - Bind windows spawns by child processes of the original window to the same
      workspace as the original window.

  * `XMonad.Util.WindowProperties`

    - Added the ability to test if a window has a tag from
      `XMonad.Actions.TagWindows`

  * `XMonad.Layout.Magnifier`

    - Handle `IncMasterN` messages.

  * `XMonad.Util.EZConfig`

    - Can now parse Latin1 keys, to better accommodate users with
      non-US keyboards.

  * `XMonad.Actions.Submap`

    Establish pointer grab to avoid freezing X, when button press occurs after
    submap key press.  And terminate submap at button press in the same way,
    as we do for wrong key press.

  * `XMonad.Hooks.SetWMName`

    Add function `getWMName`.

  * `XMonad.Hooks.ManageHelpers`

    Make type of ManageHook combinators more general.

  * `XMonad.Prompt`

    Export `insertString`.

  * `XMonad.Prompt.Window`

    - New function: `windowMultiPrompt` for using `mkXPromptWithModes`
      with window prompts.

  * `XMonad.Hooks.WorkspaceHistory`

    - Now supports per screen history.

  * `XMonad.Layout.ComboP`

    - New `PartitionWins` message to re-partition all windows into the
      configured sub-layouts.  Useful when window properties have
      changed and you want to re-sort windows into the appropriate
      sub-layout.

  * `XMonad.Actions.Minimize`

    - Now has `withFirstMinimized` and `withFirstMinimized'` so you can perform
      actions with both the last and first minimized windows easily.

  * `XMonad.Config.Gnome`

    - Update logout key combination (modm+shift+Q) to work with modern

  * `XMonad.Prompt.Pass`

    - New function `passTypePrompt` which uses `xdotool` to type in a password
      from the store, bypassing the clipboard.
    - New function `passEditPrompt` for editing a password from the
      store.
    - Now handles password labels with spaces and special characters inside
      them.

  * `XMonad.Prompt.Unicode`

    - Persist unicode data cache across XMonad instances due to
      `ExtensibleState` now used instead of `unsafePerformIO`.
    - `typeUnicodePrompt :: String -> XPConfig -> X ()` provided to insert the
      Unicode character via `xdotool` instead of copying it to the paste buffer.
    - `mkUnicodePrompt :: String -> [String] -> String -> XPConfig -> X ()`
      acts as a generic function to pass the selected Unicode character to any
      program.

  * `XMonad.Prompt.AppendFile`

    - New function `appendFilePrompt'` which allows for transformation of the
      string passed by a user before writing to a file.

  * `XMonad.Hooks.DynamicLog`

    - Added a new function `dzenWithFlags` which allows specifying the arguments
    passed to `dzen2` invocation. The behaviour of current `dzen` function is
    unchanged.

  * `XMonad.Util.Dzen`

    - Now provides functions `fgColor` and `bgColor` to specify foreground and
    background color, `align` and `slaveAlign` to set text alignment, and
    `lineCount` to enable a second (slave) window that displays lines beyond
    the initial (title) one.

  * `XMonad.Hooks.DynamicLog`

    - Added optional `ppVisibleNoWindows` to differentiate between empty
      and non-empty visible workspaces in pretty printing.

  * `XMonad.Actions.DynamicWorkspaceOrder`

    - Added `updateName` and `removeName` to better control ordering when
      workspace names are changed or workspaces are removed.

  * `XMonad.Config.Azerty`

    * Added `belgianConfig` and `belgianKeys` to support Belgian AZERTY
      keyboards, which are slightly different from the French ones in the top
      row.

## 0.13 (February 10, 2017)

### Breaking Changes

  * The type of `completionKey` (of `XPConfig` record) has been
    changed from `KeySym` to `(KeyMask, KeySym)`. The default value
    for this is still bound to the `Tab` key.

  * New constructor `CenteredAt Rational Rational` added for
    `XMonad.Prompt.XPPosition`.

  * `XMonad.Prompt` now stores its history file in the XMonad cache
    directory in a file named `prompt-history`.

### New Modules

  * `XMonad.Layout.SortedLayout`

    A new LayoutModifier that sorts a given layout by a list of
    properties. The order of properties in the list determines
    the order of windows in the final layout. Any unmatched windows
    go to the end of the order.

  * `XMonad.Prompt.Unicode`

    A prompt to search a unicode character by its name, and put it into the
    clipboard.

  * `XMonad.Util.Ungrab`

    Release xmonad's keyboard and pointer grabs immediately, so
    screen grabbers and lock utilities, etc. will work. Replaces
    the short sleep hackaround.

  * `XMonad.Util.Loggers.NamedScratchpad`

    A collection of Loggers (see `XMonad.Util.Loggers`) for NamedScratchpads
    (see `XMonad.Util.NamedScratchpad`).

  * `XMonad.Util.NoTaskbar`

    Utility function and `ManageHook` to mark a window to be ignored by
    EWMH taskbars and pagers. Useful for `NamedScratchpad` windows, since
    you will usually be taken to the `NSP` workspace by them.

### Bug Fixes and Minor Changes

  * `XMonad.Hooks.ManageDocks`,

    - Fix a very annoying bug where taskbars/docs would be
      covered by windows.

    - Also fix a bug that caused certain Gtk and Qt application to
      have issues displaying menus and popups.

  * `XMonad.Layout.LayoutBuilder`

    Merge all functionality from `XMonad.Layout.LayoutBuilderP` into
    `XMonad.Layout.LayoutBuilder`.

  * `XMonad.Actions.WindowGo`

    - Fix `raiseNextMaybe` cycling between 2 workspaces only.

  * `XMonad.Actions.UpdatePointer`

    - Fix bug when cursor gets stuck in one of the corners.

  * `XMonad.Actions.DynamicProjects`

    - Switching away from a dynamic project that contains no windows
      automatically deletes that project's workspace.

      The project itself was already being deleted, this just deletes
      the workspace created for it as well.

    - Added function to change the working directory (`changeProjectDirPrompt`)

    - All of the prompts are now multiple mode prompts.  Try using the
      `changeModeKey` in a prompt and see what happens!

## 0.12 (December 14, 2015)

### Breaking Changes

  * `XMonad.Actions.UpdatePointer.updatePointer` arguments were
    changed. This allows including aspects of both of the
    `TowardsCentre` and `Relative` methods. To keep the same behavior,
    replace the entry in the left column with the entry on the right:

    | < 0.12                              |   >= 0.12                        |
    |-------------------------------------|----------------------------------|
    | `updatePointer Nearest`             | `updatePointer (0.5, 0.5) (1,1)` |
    | `updatePointer (Relative x y)`      | `updatePointer (x,y) (0,0)`      |
    | `updatePointer (TowardsCentre x y)` | `updatePointer (0.5,0.5) (x,y)`  |

### New Modules

  * `XMonad.Actions.AfterDrag`

    Perform an action after the current mouse drag is completed.

  * `XMonad.Actions.DynamicProjects`

    Imbues workspaces with additional features so they can be treated
    as individual project areas.

  * `XMonad.Actions.LinkWorkspaces`

    Provides bindings to add and delete links between workspaces. It
    is aimed at providing useful links between workspaces in a
    multihead setup. Linked workspaces are viewed at the same time.

  * `XMonad.Config.Bepo`

    This module fixes some of the keybindings for the francophone
    among you who use a BEPO keyboard layout. Based on
    `XMonad.Config.Azerty`

  * `XMonad.Config.Dmwit`

    Daniel Wagner's configuration.

  * `XMonad.Config.Mate`

    This module provides a config suitable for use with the MATE
    desktop environment.

  * `XMonad.Config.Prime`

    A draft of a brand new config syntax for xmonad.

  * `XMonad.Hooks.DynamicProperty`

    Module to apply a `ManageHook` to an already-mapped window when a
    property changes. This would commonly be used to match browser
    windows by title, since the final title will only be set after (a)
    the window is mapped, (b) its document has been loaded, (c) all
    load-time scripts have run.

  * `XMonad.Hooks.ManageDebug`

    A `manageHook` and associated `logHook` for debugging `ManageHook`s.
    Simplest usage: wrap your xmonad config in the `debugManageHook`
    combinator.  Or use `debugManageHookOn` for a triggerable version,
    specifying the triggering key sequence in `XMonad.Util.EZConfig`
    syntax. Or use the individual hooks in whatever way you see fit.

  * `XMonad.Hooks.WallpaperSetter`

    Log hook which changes the wallpapers depending on visible
    workspaces.

  * `XMonad.Hooks.WorkspaceHistory`

    Keeps track of workspace viewing order.

  * `XMonad.Layout.AvoidFloats`

    Find a maximum empty rectangle around floating windows and use
    that area to display non-floating windows.

  * `XMonad.Layout.BinarySpacePartition`

    Layout where new windows will split the focused window in half,
    based off of BSPWM.

  * `XMonad.Layout.Dwindle`

    Three layouts: The first, `Spiral`, is a reimplementation of
    `XMonad.Layout.Spiral.spiral` with, at least to me, more intuitive
    semantics.  The second, `Dwindle`, is inspired by a similar layout
    in awesome and produces the same sequence of decreasing window
    sizes as Spiral but pushes the smallest windows into a screen
    corner rather than the centre.  The third, `Squeeze` arranges all
    windows in one row or in one column, with geometrically decreasing
    sizes.

  * `XMonad.Layout.Hidden`

    Similar to `XMonad.Layout.Minimize` but completely removes windows
    from the window set so `XMonad.Layout.BoringWindows` isn't
    necessary.  Perfect companion to `XMonad.Layout.BinarySpacePartition`
    since it can be used to move windows to another part of the BSP tree.

  * `XMonad.Layout.IfMax`

    Provides `IfMax` layout, which will run one layout if there are
    maximum `N` windows on workspace, and another layout, when number
    of windows is greater than `N`.

  * `XMonad.Layout.PerScreen`

    Configure layouts based on the width of your screen; use your
    favorite multi-column layout for wide screens and a full-screen
    layout for small ones.

  * `XMonad.Layout.Stoppable`

    This module implements a special kind of layout modifier, which when
    applied to a layout, causes xmonad to stop all non-visible processes.
    In a way, this is a sledge-hammer for applications that drain power.
    For example, given a web browser on a stoppable workspace, once the
    workspace is hidden the web browser will be stopped.

  * `XMonad.Prompt.ConfirmPrompt`

    A module for setting up simple confirmation prompts for
    keybindings.

  * `XMonad.Prompt.Pass`

    This module provides 3 `XMonad.Prompt`s to ease passwords
    manipulation (generate, read, remove) via [pass][].

  * `XMonad.Util.RemoteWindows`

    This module implements a proper way of finding out whether the
    window is remote or local.

  * `XMonad.Util.SpawnNamedPipe`

    A module for spawning a pipe whose `Handle` lives in the xmonad state.

  * `XMonad.Util.WindowState`

    Functions for saving per-window data.

### Miscellaneous Changes

  * Fix issue #9: `XMonad.Prompt.Shell` `searchPredicate` is ignored,
    defaults to `isPrefixOf`

  * Fix moveHistory when alwaysHighlight is enabled

  * `XMonad.Actions.DynamicWorkspaceGroups` now exports `addRawWSGroup`

  * Side tabs were added to the tabbed layout

  * `XMonad/Layout/IndependentScreens` now exports `marshallSort`

  * `XMonad/Hooks/UrgencyHook` now exports `clearUrgency`

  * Exceptions are now caught when finding commands on `PATH` in `Prompt.Shell`

  * Switched to `Data.Default` wherever possible

  * `XMonad.Layout.IndependentScreens` now exports `whenCurrentOn`

  * `XMonad.Util.NamedActions` now exports `addDescrKeys'`

  * EWMH `DEMANDS_ATTENTION` support added to `UrgencyHook`

  * New `useTransientFor` modifier in `XMonad.Layout.TrackFloating`

  * Added the ability to remove arbitrary workspaces

## 0.9 (October 26, 2009)

### Updates that Require Changes in `xmonad.hs`

  * `XMonad.Hooks.EwmhDesktops` no longer uses `layoutHook`, the
    `ewmhDesktopsLayout` modifier has been removed from
    xmonad-contrib. It uses `logHook`, `handleEventHook`, and
    `startupHook` instead and provides a convenient function `ewmh` to
    add EWMH support to a `defaultConfig`.

  * Most `DynamicLog` users can continue with configs unchanged, but
    users of the quickbar functions `xmobar` or `dzen` will need to
    change `xmonad.hs`: their types have changed to allow easier
    composition with other `XConfig` modifiers. The `dynamicLogDzen`
    and `dynamicLogXmobar` functions have been removed.

  * `WindowGo` or `safeSpawn` users may need to change command lines
    due to `safeSpawn` changes.

  * People explicitly referencing the "SP" scratchpad workspace should
    change it to "NSP" which is also used by the new
    `Util.NamedScratchpad` module.

  * (Optional) People who explicitly use `swapMaster` in key or mouse
    bindings should change it to `shiftMaster`. It's the current
    default used where `swapMaster` had been used previously. It works
    better than `swapMaster` when using floating and tiled windows
    together on the same workspace.

## See Also

<https://wiki.haskell.org/Xmonad/Notable_changes_since_0.8>

[pass]: http://www.passwordstore.org/<|MERGE_RESOLUTION|>--- conflicted
+++ resolved
@@ -77,18 +77,17 @@
     Add a utility function `isOnAnyVisibleWS :: Query Bool` to allow easy
     cycling between all windows on all visible workspaces.
 
-<<<<<<< HEAD
+
   * `XMonad.Hooks.WallpaperSetter`
 
     Preserve the aspect ratio of wallpapers that xmonad sets. When previous
     versions would distort images to fit the screen size, it will now find a
     best fit by cropping instead.
-=======
+
   * `XMonad.Util.Themes`
 
     Add adwaitaTheme and adwaitaDarkTheme to match their respective
     GTK themes.
->>>>>>> fddd5ea1
 
 
 ## 0.15
